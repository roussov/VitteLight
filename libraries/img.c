// SPDX-License-Identifier: GPL-3.0-or-later
//
<<<<<<< HEAD
// img.c — Image I/O & processing front-end for Vitte Light VM (C17, complet)
// Namespace: "img"
//
// Build examples:
//   # Avec STB (https://github.com/nothings/stb)
//   cc -std=c17 -O2 -Wall -Wextra -pedantic -DVL_HAVE_STB -I/path/to/stb -c img.c
//   cc ... img.o
//
//   # Avec STB + resize
//   cc -std=c17 -O2 -DVL_HAVE_STB -DVL_HAVE_STB_RESIZE -I/path/to/stb -c img.c
//
// Modèle:
//   - Chargement: PNG/JPEG/BMP/TGA/GIF/PSD/etc. via stb_image.h
//   - Sauvegarde: PNG/JPEG/BMP/TGA via stb_image_write.h
//   - Redimensionnement: optionnel via stb_image_resize.h
//   - Pixels: octets interleavés, lignes consécutives, origin en haut-gauche par défaut.
//   - VM strings sans NUL en entrée; sorties via vl_push_lstring (binaire OK).
//
// API:
//
//   Lecture & infos
//     img.load(path[, opts]) -> pixels:string, w:int, h:int, ch:int | (nil,errmsg)
//       opts:
//         req_channels: 1|2|3|4        // forcer nombre de canaux
//         flip_y: 0|1                   // renverser vertical à la lecture
//     img.info(path) -> w:int, h:int, ch:int | (nil,errmsg)
//
//   Ecriture
//     img.save(path, pixels, w, h, ch[, opts]) -> true | (nil,errmsg)
//       opts:
//         format: "png"|"jpg"|"bmp"|"tga"  // sinon déduit de l’extension
//         quality: 1..100                  // jpg
//         png_compress: 0..9               // png
//         flip_y: 0|1                      // renverser vertical à l’écriture
//
//   Opérations
//     img.resize(pixels, w, h, ch, new_w, new_h[, opts])
//         -> new_pixels:string | (nil,errmsg)   // nécessite VL_HAVE_STB_RESIZE
//       opts:
//         filter: "nearest"|"bilinear"|"bicubic"|"lanczos" // défaut bilinear
//
//     img.flip_y(pixels, w, h, ch) -> flipped:string
//     img.premul_alpha(pixels, w, h, ch) -> premul:string   // ch==4 requis
//
// Erreurs: "EINVAL", "ENOSYS", "ENOMEM", "EIMG".
//
// Deps: auxlib.h, state.h, object.h, vm.h
//
=======
// img.c — Image I/O front-end for Vitte Light VM (C17, complet)
// Namespace: "img"
//
// Build examples:
//   # stb (https://github.com/nothings/stb)
//   cc -std=c17 -O2 -Wall -Wextra -pedantic -DVL_HAVE_STB -c img.c
//   cc ... img.o
//   # + resize
//   cc -std=c17 -O2 -DVL_HAVE_STB -DVL_HAVE_STB_RESIZE -c img.c
//
// Model:
//   - Decode: PNG/JPEG/BMP/GIF/PSD/TGA/HDR… via stb_image (to RGBA8).
//   - Encode: PNG/JPEG via stb_image_write.
//   - Optional resize via stb_image_resize.
//   - Handle-based objects pour buffers RGBA en mémoire.
//
// API (C symbol layer):
//   int  img_load_file(const char* path);                              // >0 id | <0 err
//   int  img_load_mem(const void* data, size_t len);                   // >0 id | <0 err
//   int  img_size(int h, int* w, int* height);                         // 0 | <0
//   int  img_pixels(int h, const unsigned char** p, size_t* nbytes);   // 0 | <0
//   int  img_free(int h);                                              // 0 | <0
//
//   // Save raw RGBA
//   int  img_save_png(const char* path, const void* rgba, int w, int h, int stride);
//   int  img_save_jpg(const char* path, const void* rgba, int w, int h, int stride, int quality);
//
//   // Resize into new handle (requires VL_HAVE_STB_RESIZE)
//   int  img_resize(int h, int new_w, int new_h);                      // >0 id | <0 err
//
// Notes:
//   - Buffers internes: RGBA8 contigu (stride = w*4).
//   - Erreurs: -EINVAL, -ENOSYS, -ENOMEM, -EIO.
//   - Couche VM: copier via vl_push_lstring(...) côté binding.
//
// Deps VM optionnels: auxlib.h, state.h, object.h, vm.h
>>>>>>> 146a711f

#include <stdlib.h>
#include <string.h>
#include <stdint.h>
<<<<<<< HEAD
#include <stdio.h>

#include "auxlib.h"
#include "state.h"
#include "object.h"
#include "vm.h"

/* ========================= VM ADAPTER (Lua-like) ========================= */

#ifndef VL_API_ASSUMED
#define VL_API_ASSUMED 1
#endif

static const char *vl_check_string(VLState *L, int idx, size_t *len);
static const char *vl_opt_string  (VLState *L, int idx, const char *def, size_t *len);
static int64_t     vl_check_integer(VLState *L, int idx);
static int64_t     vl_opt_integer (VLState *L, int idx, int64_t def);
static int         vl_opt_boolean (VLState *L, int idx, int def);
static void        vl_check_type  (VLState *L, int idx, int t);
static int         vl_istable     (VLState *L, int idx);
static int         vl_isstring    (VLState *L, int idx);
static int         vl_isnil       (VLState *L, int idx);

static void vl_push_boolean(VLState *L, int v);
static void vl_push_integer(VLState *L, int64_t v);
static void vl_push_lstring(VLState *L, const char *s, size_t n);
static void vl_push_string (VLState *L, const char *s);
static void vl_push_nil    (VLState *L);
static void vl_new_table   (VLState *L);

struct vl_Reg { const char *name; int (*fn)(VLState *L); };
static void vl_register_module(VLState *L, const char *ns, const struct vl_Reg *funcs);

/* extern fournis par la VM réelle */
extern const char *vlx_check_string(VLState *L, int idx, size_t *len);
extern const char *vlx_opt_string  (VLState *L, int idx, const char *def, size_t *len);
extern int64_t     vlx_check_integer(VLState *L, int idx);
extern int64_t     vlx_opt_integer (VLState *L, int idx, int64_t def);
extern int         vlx_opt_boolean (VLState *L, int idx, int def);
extern void        vlx_check_table (VLState *L, int idx);
extern int         vlx_istable     (VLState *L, int idx);
extern int         vlx_isstring    (VLState *L, int idx);
extern int         vlx_isnil       (VLState *L, int idx);

extern void vlx_push_boolean(VLState *L, int v);
extern void vlx_push_integer(VLState *L, int64_t v);
extern void vlx_push_lstring(VLState *L, const char *s, size_t n);
extern void vlx_push_string (VLState *L, const char *s);
extern void vlx_push_nil    (VLState *L);
extern void vlx_new_table   (VLState *L);
extern void vlx_register_module(VLState *L, const char *ns, const struct vl_Reg *funcs);

/* redirections */
static inline const char *vl_check_string(VLState *L, int i, size_t *n){ return vlx_check_string(L,i,n); }
static inline const char *vl_opt_string  (VLState *L, int i, const char *d, size_t *n){ return vlx_opt_string(L,i,d,n); }
static inline int64_t     vl_check_integer(VLState *L, int i){ return vlx_check_integer(L,i); }
static inline int64_t     vl_opt_integer (VLState *L, int i, int64_t d){ return vlx_opt_integer(L,i,d); }
static inline int         vl_opt_boolean (VLState *L, int i, int d){ return vlx_opt_boolean(L,i,d); }
static inline void        vl_check_type  (VLState *L, int i, int t){ if(t==1) vlx_check_table(L,i); }
static inline int         vl_istable     (VLState *L, int i){ return vlx_istable(L,i); }
static inline int         vl_isstring    (VLState *L, int i){ return vlx_isstring(L,i); }
static inline int         vl_isnil       (VLState *L, int i){ return vlx_isnil(L,i); }

static inline void vl_push_boolean(VLState *L, int v){ vlx_push_boolean(L,v); }
static inline void vl_push_integer(VLState *L, int64_t v){ vlx_push_integer(L,v); }
static inline void vl_push_lstring(VLState *L, const char *s, size_t n){ vlx_push_lstring(L,s,n); }
static inline void vl_push_string (VLState *L, const char *s){ vlx_push_string(L,s); }
static inline void vl_push_nil    (VLState *L){ vlx_push_nil(L); }
static inline void vl_new_table   (VLState *L){ vlx_new_table(L); }
static inline void vl_register_module(VLState *L, const char *ns, const struct vl_Reg *funcs){ vlx_register_module(L,ns,funcs); }

/* ================================ STB ==================================== */

#ifdef VL_HAVE_STB
  #include <errno.h>
  #define STB_IMAGE_IMPLEMENTATION
  #include "stb_image.h"
  #define STB_IMAGE_WRITE_IMPLEMENTATION
  #include "stb_image_write.h"
  #ifdef VL_HAVE_STB_RESIZE
    #define STB_IMAGE_RESIZE_IMPLEMENTATION
    #include "stb_image_resize.h"
  #endif
#endif

/* =============================== Utils =================================== */

static void *xmalloc(size_t n){
  void *p = malloc(n ? n : 1);
  return p ? p : NULL;
}

static int has_ext_ci(const char *path, const char *ext){
  size_t lp = strlen(path), le = strlen(ext);
  if(le > lp) return 0;
  const char *suf = path + (lp - le);
  for(size_t i=0;i<le;i++){
    char a = suf[i], b = ext[i];
    if(a>='A'&&a<='Z') a = (char)(a+32);
    if(b>='A'&&b<='Z') b = (char)(b+32);
    if(a != b) return 0;
  }
  return 1;
}

static const char *err_enomem = "ENOMEM";
static const char *err_eimg   = "EIMG";
static const char *err_enosys = "ENOSYS";
static const char *err_einval = "EINVAL";

/* ============================== img.info ================================= */

static int img_info(VLState *L){
#ifndef VL_HAVE_STB
  vl_push_nil(L); vl_push_string(L, err_enosys); return 2;
#else
  size_t plen=0; const char *path = vl_check_string(L, 1, &plen);
  int x=0,y=0,n=0;
  stbi_set_flip_vertically_on_load(0);
  if(!stbi_info(path, &x, &y, &n)){
    vl_push_nil(L); vl_push_string(L, err_eimg); return 2;
  }
  vl_push_integer(L, x);
  vl_push_integer(L, y);
  vl_push_integer(L, n);
  return 3;
#endif
}

/* ============================== img.load ================================= */

static int img_load(VLState *L){
#ifndef VL_HAVE_STB
  vl_push_nil(L); vl_push_string(L, err_enosys); return 2;
#else
  size_t plen=0; const char *path = vl_check_string(L, 1, &plen);
  int req_ch = (int)vl_opt_integer(L, 2, 0);
  int flip = vl_opt_boolean(L, 3, 0);
  if(req_ch!=0 && req_ch!=1 && req_ch!=2 && req_ch!=3 && req_ch!=4){
    vl_push_nil(L); vl_push_string(L, err_einval); return 2;
  }
  stbi_set_flip_vertically_on_load(flip?1:0);
  int w=0,h=0,ch=0;
  unsigned char *pix = stbi_load(path, &w, &h, &ch, req_ch?req_ch:0);
  if(!pix){
    vl_push_nil(L); vl_push_string(L, err_eimg); return 2;
  }
  int out_ch = req_ch?req_ch:ch;
  size_t bytes = (size_t)w * (size_t)h * (size_t)out_ch;
  vl_push_lstring(L, (const char*)pix, bytes);
  vl_push_integer(L, w);
  vl_push_integer(L, h);
  vl_push_integer(L, out_ch);
  stbi_image_free(pix);
  return 4;
#endif
}

/* ============================== img.save ================================= */

static int img_save(VLState *L){
#ifndef VL_HAVE_STB
  vl_push_nil(L); vl_push_string(L, err_enosys); return 2;
#else
  size_t path_n=0, pix_n=0;
  const char *path = vl_check_string(L, 1, &path_n);
  const char *pix  = vl_check_string(L, 2, &pix_n);
  int64_t w = vl_check_integer(L, 3);
  int64_t h = vl_check_integer(L, 4);
  int64_t ch = vl_check_integer(L, 5);
  if(w<=0 || h<=0 || (ch!=1 && ch!=2 && ch!=3 && ch!=4)){
    vl_push_nil(L); vl_push_string(L, err_einval); return 2;
  }
  size_t need = (size_t)w * (size_t)h * (size_t)ch;
  if(pix_n < need){
    vl_push_nil(L); vl_push_string(L, err_einval); return 2;
  }

  /* opts */
  const char *fmt = NULL; size_t fmt_n=0;
  int quality = (int)vl_opt_integer(L, 7, 90);
  int png_comp = (int)vl_opt_integer(L, 8, 6);
  int flip = vl_opt_boolean(L, 9, 0);
  fmt = vl_opt_string(L, 6, "", &fmt_n);

  int ok = 0;
  stbi_flip_vertically_on_write(flip?1:0);

  /* format */
  enum { F_PNG, F_JPG, F_BMP, F_TGA } f = F_PNG;
  if(fmt && fmt_n){
    if     (strcasecmp(fmt,"png")==0) f = F_PNG;
    else if(strcasecmp(fmt,"jpg")==0 || strcasecmp(fmt,"jpeg")==0) f = F_JPG;
    else if(strcasecmp(fmt,"bmp")==0) f = F_BMP;
    else if(strcasecmp(fmt,"tga")==0) f = F_TGA;
    else { vl_push_nil(L); vl_push_string(L, err_einval); return 2; }
  }else{
    if     (has_ext_ci(path,".png"))  f = F_PNG;
    else if(has_ext_ci(path,".jpg") || has_ext_ci(path,".jpeg")) f = F_JPG;
    else if(has_ext_ci(path,".bmp"))  f = F_BMP;
    else if(has_ext_ci(path,".tga"))  f = F_TGA;
    else f = F_PNG;
  }

  switch(f){
    case F_PNG: ok = stbi_write_png(path, (int)w, (int)h, (int)ch, (const void*)pix, (int)(w*ch)); break;
    case F_JPG: ok = stbi_write_jpg(path, (int)w, (int)h, (int)ch, (const void*)pix, quality); break;
    case F_BMP: ok = stbi_write_bmp(path, (int)w, (int)h, (int)ch, (const void*)pix); break;
    case F_TGA: ok = stbi_write_tga(path, (int)w, (int)h, (int)ch, (const void*)pix); break;
  }
  if(!ok){ vl_push_nil(L); vl_push_string(L, err_eimg); return 2; }
  vl_push_boolean(L, 1);
  return 1;
#endif
}

/* ============================== img.resize =============================== */

static int img_resize(VLState *L){
#if !defined(VL_HAVE_STB) || !defined(VL_HAVE_STB_RESIZE)
  vl_push_nil(L); vl_push_string(L, err_enosys); return 2;
#else
  size_t in_n=0; const unsigned char *in = (const unsigned char*)vl_check_string(L, 1, &in_n);
  int64_t w  = vl_check_integer(L, 2);
  int64_t h  = vl_check_integer(L, 3);
  int64_t ch = vl_check_integer(L, 4);
  int64_t nw = vl_check_integer(L, 5);
  int64_t nh = vl_check_integer(L, 6);
  if(w<=0||h<=0||nw<=0||nh<=0||(ch<1||ch>4)){ vl_push_nil(L); vl_push_string(L, err_einval); return 2; }
  size_t need = (size_t)w*(size_t)h*(size_t)ch;
  if(in_n < need){ vl_push_nil(L); vl_push_string(L, err_einval); return 2; }

  size_t out_bytes = (size_t)nw*(size_t)nh*(size_t)ch;
  unsigned char *out = (unsigned char*)xmalloc(out_bytes);
  if(!out){ vl_push_nil(L); vl_push_string(L, err_enomem); return 2; }

  /* opts */
  size_t f_n=0; const char *f = vl_opt_string(L, 7, "bilinear", &f_n);
  int ok = 0;

  /* mapping simple des filtres */
  int use_lanczos = 0, use_bicubic = 0, use_nearest = 0;
  if(strcasecmp(f,"lanczos")==0) use_lanczos=1;
  else if(strcasecmp(f,"bicubic")==0) use_bicubic=1;
  else if(strcasecmp(f,"nearest")==0) use_nearest=1;

  if(use_nearest){
    ok = stbir_resize_uint8_generic(in,(int)w,(int)h,0, out,(int)nw,(int)nh,0, (int)ch,
          STBIR_ALPHA_CHANNEL_NONE,0, STBIR_EDGE_CLAMP,STBIR_EDGE_CLAMP,
          STBIR_FILTER_BOX,STBIR_FILTER_BOX, STBIR_COLORSPACE_SRGB, NULL);
  }else if(use_bicubic){
    ok = stbir_resize_uint8_generic(in,(int)w,(int)h,0, out,(int)nw,(int)nh,0, (int)ch,
          STBIR_ALPHA_CHANNEL_NONE,0, STBIR_EDGE_CLAMP,STBIR_EDGE_CLAMP,
          STBIR_FILTER_CUBICBSPLINE,STBIR_FILTER_CUBICBSPLINE, STBIR_COLORSPACE_SRGB, NULL);
  }else if(use_lanczos){
    ok = stbir_resize_uint8_generic(in,(int)w,(int)h,0, out,(int)nw,(int)nh,0, (int)ch,
          STBIR_ALPHA_CHANNEL_NONE,0, STBIR_EDGE_CLAMP,STBIR_EDGE_CLAMP,
          STBIR_FILTER_MITCHELL,STBIR_FILTER_MITCHELL, STBIR_COLORSPACE_SRGB, NULL);
  }else{
    ok = stbir_resize_uint8(in,(int)w,(int)h,0, out,(int)nw,(int)nh,0, (int)ch);
  }

  if(!ok){ free(out); vl_push_nil(L); vl_push_string(L, err_eimg); return 2; }
  vl_push_lstring(L, (const char*)out, out_bytes);
  free(out);
  return 1;
#endif
}

/* ============================= img.flip_y ================================ */

static int img_flip_y(VLState *L){
  size_t n=0; unsigned char *buf = (unsigned char*)vl_check_string(L, 1, &n);
  int64_t w  = vl_check_integer(L, 2);
  int64_t h  = vl_check_integer(L, 3);
  int64_t ch = vl_check_integer(L, 4);
  if(w<=0||h<=0||(ch<1||ch>4)){ vl_push_nil(L); vl_push_string(L, err_einval); return 2; }
  size_t need = (size_t)w*(size_t)h*(size_t)ch;
  if(n < need){ vl_push_nil(L); vl_push_string(L, err_einval); return 2; }

  unsigned char *out = (unsigned char*)xmalloc(need);
  if(!out){ vl_push_nil(L); vl_push_string(L, err_enomem); return 2; }

  size_t stride = (size_t)w*(size_t)ch;
  for(int64_t y=0; y<h; y++){
    memcpy(out + (size_t)y*stride, buf + (size_t)(h-1-y)*stride, stride);
  }
  vl_push_lstring(L, (const char*)out, need);
  free(out);
  return 1;
}

/* =========================== img.premul_alpha ============================ */

static int img_premul_alpha(VLState *L){
  size_t n=0; unsigned char *buf = (unsigned char*)vl_check_string(L, 1, &n);
  int64_t w  = vl_check_integer(L, 2);
  int64_t h  = vl_check_integer(L, 3);
  int64_t ch = vl_check_integer(L, 4);
  if(w<=0||h<=0||ch!=4){ vl_push_nil(L); vl_push_string(L, err_einval); return 2; }
  size_t need = (size_t)w*(size_t)h*(size_t)ch;
  if(n < need){ vl_push_nil(L); vl_push_string(L, err_einval); return 2; }

  unsigned char *out = (unsigned char*)xmalloc(need);
  if(!out){ vl_push_nil(L); vl_push_string(L, err_enomem); return 2; }

  size_t px = (size_t)w*(size_t)h;
  for(size_t i=0;i<px;i++){
    unsigned a = buf[i*4+3];
    out[i*4+3] = (unsigned char)a;
    out[i*4+0] = (unsigned char)((buf[i*4+0] * a + 127) / 255);
    out[i*4+1] = (unsigned char)((buf[i*4+1] * a + 127) / 255);
    out[i*4+2] = (unsigned char)((buf[i*4+2] * a + 127) / 255);
  }
  vl_push_lstring(L, (const char*)out, need);
  free(out);
  return 1;
}

/* ============================== Dispatch ================================= */

static int img_load_entry  (VLState *L){ return img_load(L); }
static int img_save_entry  (VLState *L){ return img_save(L); }
static int img_info_entry  (VLState *L){ return img_info(L); }
static int img_resize_entry(VLState *L){ return img_resize(L); }
static int img_flip_y_entry(VLState *L){ return img_flip_y(L); }
static int img_premul_entry(VLState *L){ return img_premul_alpha(L); }

static const struct vl_Reg img_funcs[] = {
  {"load",   img_load_entry},
  {"save",   img_save_entry},
  {"info",   img_info_entry},
  {"resize", img_resize_entry},
  {"flip_y", img_flip_y_entry},
  {"premul_alpha", img_premul_entry},
  {NULL, NULL}
};

int vl_openlib_img(VLState *L){
  vl_register_module(L, "img", img_funcs);
  return 1;
=======
#include <errno.h>

#ifndef ENOSYS
#  define ENOSYS 38
#endif
#ifndef EINVAL
#  define EINVAL 22
#endif
#ifndef EIO
#  define EIO 5
#endif

#ifndef VL_EXPORT
#  if defined(_WIN32) && !defined(__clang__)
#    define VL_EXPORT __declspec(dllexport)
#  else
#    define VL_EXPORT
#  endif
#endif

// ----------------------------- stb -------------------------------------
#ifdef VL_HAVE_STB
#  ifndef STB_IMAGE_IMPLEMENTATION
#    define STB_IMAGE_IMPLEMENTATION
#  endif
#  ifndef STB_IMAGE_WRITE_IMPLEMENTATION
#    define STB_IMAGE_WRITE_IMPLEMENTATION
#  endif
#  include "stb_image.h"
#  include "stb_image_write.h"
#  ifdef VL_HAVE_STB_RESIZE
#    ifndef STB_IMAGE_RESIZE_IMPLEMENTATION
#      define STB_IMAGE_RESIZE_IMPLEMENTATION
#    endif
#    include "stb_image_resize2.h" /* ou "stb_image_resize.h" selon version */
#  endif
#endif

typedef struct {
  int   w, h;
  unsigned char* rgba; // size = w*h*4
} img_buf;

#ifndef VL_IMG_MAX_HANDLES
#  define VL_IMG_MAX_HANDLES 64
#endif

static img_buf g_tbl[VL_IMG_MAX_HANDLES];

static void img_clear(img_buf* b) {
  if (b->rgba) free(b->rgba);
  b->rgba = NULL; b->w = b->h = 0;
}

static int img_alloc_handle(void) {
  for (int i = 1; i < VL_IMG_MAX_HANDLES; ++i)
    if (g_tbl[i].rgba == NULL && g_tbl[i].w == 0 && g_tbl[i].h == 0) return i;
  return -ENOMEM;
}

static int img_store_new(unsigned char* rgba, int w, int h) {
  int id = img_alloc_handle();
  if (id < 0) { free(rgba); return -ENOMEM; }
  g_tbl[id].rgba = rgba;
  g_tbl[id].w = w;
  g_tbl[id].h = h;
  return id;
}

// ----------------------------- API -------------------------------------

VL_EXPORT int img_load_file(const char* path) {
#ifndef VL_HAVE_STB
  (void)path; return -ENOSYS;
#else
  if (!path || !*path) return -EINVAL;
  int w=0,h=0,comp=0;
  unsigned char* p = stbi_load(path, &w, &h, &comp, 4);
  if (!p) return -EIO;
  return img_store_new(p, w, h);
#endif
}

VL_EXPORT int img_load_mem(const void* data, size_t len) {
#ifndef VL_HAVE_STB
  (void)data; (void)len; return -ENOSYS;
#else
  if (!data || len == 0) return -EINVAL;
  int w=0,h=0,comp=0;
  unsigned char* p = stbi_load_from_memory((const unsigned char*)data, (int)len, &w, &h, &comp, 4);
  if (!p) return -EIO;
  return img_store_new(p, w, h);
#endif
}

VL_EXPORT int img_size(int h, int* w, int* height) {
  if (h <= 0 || h >= VL_IMG_MAX_HANDLES) return -EINVAL;
  if (!g_tbl[h].rgba) return -EINVAL;
  if (w) *w = g_tbl[h].w;
  if (height) *height = g_tbl[h].h;
  return 0;
}

VL_EXPORT int img_pixels(int h, const unsigned char** p, size_t* nbytes) {
  if (h <= 0 || h >= VL_IMG_MAX_HANDLES) return -EINVAL;
  if (!g_tbl[h].rgba) return -EINVAL;
  if (p) *p = g_tbl[h].rgba;
  if (nbytes) *nbytes = (size_t)g_tbl[h].w * (size_t)g_tbl[h].h * 4u;
  return 0;
}

VL_EXPORT int img_free(int h) {
  if (h <= 0 || h >= VL_IMG_MAX_HANDLES) return -EINVAL;
  if (!g_tbl[h].rgba) return 0;
  img_clear(&g_tbl[h]);
  return 0;
}

VL_EXPORT int img_save_png(const char* path, const void* rgba, int w, int h, int stride) {
#ifndef VL_HAVE_STB
  (void)path; (void)rgba; (void)w; (void)h; (void)stride; return -ENOSYS;
#else
  if (!path || !rgba || w <= 0 || h <= 0) return -EINVAL;
  if (stride <= 0) stride = w * 4;
  int ok = stbi_write_png(path, w, h, 4, rgba, stride);
  return ok ? 0 : -EIO;
#endif
}

VL_EXPORT int img_save_jpg(const char* path, const void* rgba, int w, int h, int stride, int quality) {
#ifndef VL_HAVE_STB
  (void)path; (void)rgba; (void)w; (void)h; (void)stride; (void)quality; return -ENOSYS;
#else
  if (!path || !rgba || w <= 0 || h <= 0) return -EINVAL;
  if (quality <= 0) quality = 90;
  if (stride <= 0) stride = w * 4;
  // stb_image_write attend RGB, on convertit RGBA -> RGB en mémoire temporaire
  size_t rgb_sz = (size_t)w * (size_t)h * 3u;
  unsigned char* rgb = (unsigned char*)malloc(rgb_sz);
  if (!rgb) return -ENOMEM;
  const unsigned char* src = (const unsigned char*)rgba;
  unsigned char* dst = rgb;
  for (int y=0; y<h; ++y) {
    const unsigned char* s = src + (size_t)y * (size_t)stride;
    for (int x=0; x<w; ++x) {
      dst[0] = s[0]; dst[1] = s[1]; dst[2] = s[2];
      s += 4; dst += 3;
    }
  }
  int ok = stbi_write_jpg(path, w, h, 3, rgb, quality);
  free(rgb);
  return ok ? 0 : -EIO;
#endif
}

VL_EXPORT int img_resize(int h, int new_w, int new_h) {
#if !defined(VL_HAVE_STB) || !defined(VL_HAVE_STB_RESIZE)
  (void)h; (void)new_w; (void)new_h; return -ENOSYS;
#else
  if (h <= 0 || h >= VL_IMG_MAX_HANDLES) return -EINVAL;
  if (!g_tbl[h].rgba || new_w <= 0 || new_h <= 0) return -EINVAL;

  size_t out_sz = (size_t)new_w * (size_t)new_h * 4u;
  unsigned char* out = (unsigned char*)malloc(out_sz);
  if (!out) return -ENOMEM;

  int ok =
#if defined(STBIR_FLAG_ALPHA_PREMULTIPLIED) || defined(STBIR_TYPE_UINT8)
    stbir_resize_uint8(g_tbl[h].rgba, g_tbl[h].w, g_tbl[h].h, 0,
                       out, new_w, new_h, 0, 4);
#else
    stbir_resize(g_tbl[h].rgba, g_tbl[h].w, g_tbl[h].h, 0,
                 out, new_w, new_h, 0, 4);
#endif
  if (!ok) { free(out); return -EIO; }
  return img_store_new(out, new_w, new_h);
#endif
>>>>>>> 146a711f
}<|MERGE_RESOLUTION|>--- conflicted
+++ resolved
@@ -1,55 +1,5 @@
 // SPDX-License-Identifier: GPL-3.0-or-later
 //
-<<<<<<< HEAD
-// img.c — Image I/O & processing front-end for Vitte Light VM (C17, complet)
-// Namespace: "img"
-//
-// Build examples:
-//   # Avec STB (https://github.com/nothings/stb)
-//   cc -std=c17 -O2 -Wall -Wextra -pedantic -DVL_HAVE_STB -I/path/to/stb -c img.c
-//   cc ... img.o
-//
-//   # Avec STB + resize
-//   cc -std=c17 -O2 -DVL_HAVE_STB -DVL_HAVE_STB_RESIZE -I/path/to/stb -c img.c
-//
-// Modèle:
-//   - Chargement: PNG/JPEG/BMP/TGA/GIF/PSD/etc. via stb_image.h
-//   - Sauvegarde: PNG/JPEG/BMP/TGA via stb_image_write.h
-//   - Redimensionnement: optionnel via stb_image_resize.h
-//   - Pixels: octets interleavés, lignes consécutives, origin en haut-gauche par défaut.
-//   - VM strings sans NUL en entrée; sorties via vl_push_lstring (binaire OK).
-//
-// API:
-//
-//   Lecture & infos
-//     img.load(path[, opts]) -> pixels:string, w:int, h:int, ch:int | (nil,errmsg)
-//       opts:
-//         req_channels: 1|2|3|4        // forcer nombre de canaux
-//         flip_y: 0|1                   // renverser vertical à la lecture
-//     img.info(path) -> w:int, h:int, ch:int | (nil,errmsg)
-//
-//   Ecriture
-//     img.save(path, pixels, w, h, ch[, opts]) -> true | (nil,errmsg)
-//       opts:
-//         format: "png"|"jpg"|"bmp"|"tga"  // sinon déduit de l’extension
-//         quality: 1..100                  // jpg
-//         png_compress: 0..9               // png
-//         flip_y: 0|1                      // renverser vertical à l’écriture
-//
-//   Opérations
-//     img.resize(pixels, w, h, ch, new_w, new_h[, opts])
-//         -> new_pixels:string | (nil,errmsg)   // nécessite VL_HAVE_STB_RESIZE
-//       opts:
-//         filter: "nearest"|"bilinear"|"bicubic"|"lanczos" // défaut bilinear
-//
-//     img.flip_y(pixels, w, h, ch) -> flipped:string
-//     img.premul_alpha(pixels, w, h, ch) -> premul:string   // ch==4 requis
-//
-// Erreurs: "EINVAL", "ENOSYS", "ENOMEM", "EIMG".
-//
-// Deps: auxlib.h, state.h, object.h, vm.h
-//
-=======
 // img.c — Image I/O front-end for Vitte Light VM (C17, complet)
 // Namespace: "img"
 //
@@ -86,354 +36,10 @@
 //   - Couche VM: copier via vl_push_lstring(...) côté binding.
 //
 // Deps VM optionnels: auxlib.h, state.h, object.h, vm.h
->>>>>>> 146a711f
 
 #include <stdlib.h>
 #include <string.h>
 #include <stdint.h>
-<<<<<<< HEAD
-#include <stdio.h>
-
-#include "auxlib.h"
-#include "state.h"
-#include "object.h"
-#include "vm.h"
-
-/* ========================= VM ADAPTER (Lua-like) ========================= */
-
-#ifndef VL_API_ASSUMED
-#define VL_API_ASSUMED 1
-#endif
-
-static const char *vl_check_string(VLState *L, int idx, size_t *len);
-static const char *vl_opt_string  (VLState *L, int idx, const char *def, size_t *len);
-static int64_t     vl_check_integer(VLState *L, int idx);
-static int64_t     vl_opt_integer (VLState *L, int idx, int64_t def);
-static int         vl_opt_boolean (VLState *L, int idx, int def);
-static void        vl_check_type  (VLState *L, int idx, int t);
-static int         vl_istable     (VLState *L, int idx);
-static int         vl_isstring    (VLState *L, int idx);
-static int         vl_isnil       (VLState *L, int idx);
-
-static void vl_push_boolean(VLState *L, int v);
-static void vl_push_integer(VLState *L, int64_t v);
-static void vl_push_lstring(VLState *L, const char *s, size_t n);
-static void vl_push_string (VLState *L, const char *s);
-static void vl_push_nil    (VLState *L);
-static void vl_new_table   (VLState *L);
-
-struct vl_Reg { const char *name; int (*fn)(VLState *L); };
-static void vl_register_module(VLState *L, const char *ns, const struct vl_Reg *funcs);
-
-/* extern fournis par la VM réelle */
-extern const char *vlx_check_string(VLState *L, int idx, size_t *len);
-extern const char *vlx_opt_string  (VLState *L, int idx, const char *def, size_t *len);
-extern int64_t     vlx_check_integer(VLState *L, int idx);
-extern int64_t     vlx_opt_integer (VLState *L, int idx, int64_t def);
-extern int         vlx_opt_boolean (VLState *L, int idx, int def);
-extern void        vlx_check_table (VLState *L, int idx);
-extern int         vlx_istable     (VLState *L, int idx);
-extern int         vlx_isstring    (VLState *L, int idx);
-extern int         vlx_isnil       (VLState *L, int idx);
-
-extern void vlx_push_boolean(VLState *L, int v);
-extern void vlx_push_integer(VLState *L, int64_t v);
-extern void vlx_push_lstring(VLState *L, const char *s, size_t n);
-extern void vlx_push_string (VLState *L, const char *s);
-extern void vlx_push_nil    (VLState *L);
-extern void vlx_new_table   (VLState *L);
-extern void vlx_register_module(VLState *L, const char *ns, const struct vl_Reg *funcs);
-
-/* redirections */
-static inline const char *vl_check_string(VLState *L, int i, size_t *n){ return vlx_check_string(L,i,n); }
-static inline const char *vl_opt_string  (VLState *L, int i, const char *d, size_t *n){ return vlx_opt_string(L,i,d,n); }
-static inline int64_t     vl_check_integer(VLState *L, int i){ return vlx_check_integer(L,i); }
-static inline int64_t     vl_opt_integer (VLState *L, int i, int64_t d){ return vlx_opt_integer(L,i,d); }
-static inline int         vl_opt_boolean (VLState *L, int i, int d){ return vlx_opt_boolean(L,i,d); }
-static inline void        vl_check_type  (VLState *L, int i, int t){ if(t==1) vlx_check_table(L,i); }
-static inline int         vl_istable     (VLState *L, int i){ return vlx_istable(L,i); }
-static inline int         vl_isstring    (VLState *L, int i){ return vlx_isstring(L,i); }
-static inline int         vl_isnil       (VLState *L, int i){ return vlx_isnil(L,i); }
-
-static inline void vl_push_boolean(VLState *L, int v){ vlx_push_boolean(L,v); }
-static inline void vl_push_integer(VLState *L, int64_t v){ vlx_push_integer(L,v); }
-static inline void vl_push_lstring(VLState *L, const char *s, size_t n){ vlx_push_lstring(L,s,n); }
-static inline void vl_push_string (VLState *L, const char *s){ vlx_push_string(L,s); }
-static inline void vl_push_nil    (VLState *L){ vlx_push_nil(L); }
-static inline void vl_new_table   (VLState *L){ vlx_new_table(L); }
-static inline void vl_register_module(VLState *L, const char *ns, const struct vl_Reg *funcs){ vlx_register_module(L,ns,funcs); }
-
-/* ================================ STB ==================================== */
-
-#ifdef VL_HAVE_STB
-  #include <errno.h>
-  #define STB_IMAGE_IMPLEMENTATION
-  #include "stb_image.h"
-  #define STB_IMAGE_WRITE_IMPLEMENTATION
-  #include "stb_image_write.h"
-  #ifdef VL_HAVE_STB_RESIZE
-    #define STB_IMAGE_RESIZE_IMPLEMENTATION
-    #include "stb_image_resize.h"
-  #endif
-#endif
-
-/* =============================== Utils =================================== */
-
-static void *xmalloc(size_t n){
-  void *p = malloc(n ? n : 1);
-  return p ? p : NULL;
-}
-
-static int has_ext_ci(const char *path, const char *ext){
-  size_t lp = strlen(path), le = strlen(ext);
-  if(le > lp) return 0;
-  const char *suf = path + (lp - le);
-  for(size_t i=0;i<le;i++){
-    char a = suf[i], b = ext[i];
-    if(a>='A'&&a<='Z') a = (char)(a+32);
-    if(b>='A'&&b<='Z') b = (char)(b+32);
-    if(a != b) return 0;
-  }
-  return 1;
-}
-
-static const char *err_enomem = "ENOMEM";
-static const char *err_eimg   = "EIMG";
-static const char *err_enosys = "ENOSYS";
-static const char *err_einval = "EINVAL";
-
-/* ============================== img.info ================================= */
-
-static int img_info(VLState *L){
-#ifndef VL_HAVE_STB
-  vl_push_nil(L); vl_push_string(L, err_enosys); return 2;
-#else
-  size_t plen=0; const char *path = vl_check_string(L, 1, &plen);
-  int x=0,y=0,n=0;
-  stbi_set_flip_vertically_on_load(0);
-  if(!stbi_info(path, &x, &y, &n)){
-    vl_push_nil(L); vl_push_string(L, err_eimg); return 2;
-  }
-  vl_push_integer(L, x);
-  vl_push_integer(L, y);
-  vl_push_integer(L, n);
-  return 3;
-#endif
-}
-
-/* ============================== img.load ================================= */
-
-static int img_load(VLState *L){
-#ifndef VL_HAVE_STB
-  vl_push_nil(L); vl_push_string(L, err_enosys); return 2;
-#else
-  size_t plen=0; const char *path = vl_check_string(L, 1, &plen);
-  int req_ch = (int)vl_opt_integer(L, 2, 0);
-  int flip = vl_opt_boolean(L, 3, 0);
-  if(req_ch!=0 && req_ch!=1 && req_ch!=2 && req_ch!=3 && req_ch!=4){
-    vl_push_nil(L); vl_push_string(L, err_einval); return 2;
-  }
-  stbi_set_flip_vertically_on_load(flip?1:0);
-  int w=0,h=0,ch=0;
-  unsigned char *pix = stbi_load(path, &w, &h, &ch, req_ch?req_ch:0);
-  if(!pix){
-    vl_push_nil(L); vl_push_string(L, err_eimg); return 2;
-  }
-  int out_ch = req_ch?req_ch:ch;
-  size_t bytes = (size_t)w * (size_t)h * (size_t)out_ch;
-  vl_push_lstring(L, (const char*)pix, bytes);
-  vl_push_integer(L, w);
-  vl_push_integer(L, h);
-  vl_push_integer(L, out_ch);
-  stbi_image_free(pix);
-  return 4;
-#endif
-}
-
-/* ============================== img.save ================================= */
-
-static int img_save(VLState *L){
-#ifndef VL_HAVE_STB
-  vl_push_nil(L); vl_push_string(L, err_enosys); return 2;
-#else
-  size_t path_n=0, pix_n=0;
-  const char *path = vl_check_string(L, 1, &path_n);
-  const char *pix  = vl_check_string(L, 2, &pix_n);
-  int64_t w = vl_check_integer(L, 3);
-  int64_t h = vl_check_integer(L, 4);
-  int64_t ch = vl_check_integer(L, 5);
-  if(w<=0 || h<=0 || (ch!=1 && ch!=2 && ch!=3 && ch!=4)){
-    vl_push_nil(L); vl_push_string(L, err_einval); return 2;
-  }
-  size_t need = (size_t)w * (size_t)h * (size_t)ch;
-  if(pix_n < need){
-    vl_push_nil(L); vl_push_string(L, err_einval); return 2;
-  }
-
-  /* opts */
-  const char *fmt = NULL; size_t fmt_n=0;
-  int quality = (int)vl_opt_integer(L, 7, 90);
-  int png_comp = (int)vl_opt_integer(L, 8, 6);
-  int flip = vl_opt_boolean(L, 9, 0);
-  fmt = vl_opt_string(L, 6, "", &fmt_n);
-
-  int ok = 0;
-  stbi_flip_vertically_on_write(flip?1:0);
-
-  /* format */
-  enum { F_PNG, F_JPG, F_BMP, F_TGA } f = F_PNG;
-  if(fmt && fmt_n){
-    if     (strcasecmp(fmt,"png")==0) f = F_PNG;
-    else if(strcasecmp(fmt,"jpg")==0 || strcasecmp(fmt,"jpeg")==0) f = F_JPG;
-    else if(strcasecmp(fmt,"bmp")==0) f = F_BMP;
-    else if(strcasecmp(fmt,"tga")==0) f = F_TGA;
-    else { vl_push_nil(L); vl_push_string(L, err_einval); return 2; }
-  }else{
-    if     (has_ext_ci(path,".png"))  f = F_PNG;
-    else if(has_ext_ci(path,".jpg") || has_ext_ci(path,".jpeg")) f = F_JPG;
-    else if(has_ext_ci(path,".bmp"))  f = F_BMP;
-    else if(has_ext_ci(path,".tga"))  f = F_TGA;
-    else f = F_PNG;
-  }
-
-  switch(f){
-    case F_PNG: ok = stbi_write_png(path, (int)w, (int)h, (int)ch, (const void*)pix, (int)(w*ch)); break;
-    case F_JPG: ok = stbi_write_jpg(path, (int)w, (int)h, (int)ch, (const void*)pix, quality); break;
-    case F_BMP: ok = stbi_write_bmp(path, (int)w, (int)h, (int)ch, (const void*)pix); break;
-    case F_TGA: ok = stbi_write_tga(path, (int)w, (int)h, (int)ch, (const void*)pix); break;
-  }
-  if(!ok){ vl_push_nil(L); vl_push_string(L, err_eimg); return 2; }
-  vl_push_boolean(L, 1);
-  return 1;
-#endif
-}
-
-/* ============================== img.resize =============================== */
-
-static int img_resize(VLState *L){
-#if !defined(VL_HAVE_STB) || !defined(VL_HAVE_STB_RESIZE)
-  vl_push_nil(L); vl_push_string(L, err_enosys); return 2;
-#else
-  size_t in_n=0; const unsigned char *in = (const unsigned char*)vl_check_string(L, 1, &in_n);
-  int64_t w  = vl_check_integer(L, 2);
-  int64_t h  = vl_check_integer(L, 3);
-  int64_t ch = vl_check_integer(L, 4);
-  int64_t nw = vl_check_integer(L, 5);
-  int64_t nh = vl_check_integer(L, 6);
-  if(w<=0||h<=0||nw<=0||nh<=0||(ch<1||ch>4)){ vl_push_nil(L); vl_push_string(L, err_einval); return 2; }
-  size_t need = (size_t)w*(size_t)h*(size_t)ch;
-  if(in_n < need){ vl_push_nil(L); vl_push_string(L, err_einval); return 2; }
-
-  size_t out_bytes = (size_t)nw*(size_t)nh*(size_t)ch;
-  unsigned char *out = (unsigned char*)xmalloc(out_bytes);
-  if(!out){ vl_push_nil(L); vl_push_string(L, err_enomem); return 2; }
-
-  /* opts */
-  size_t f_n=0; const char *f = vl_opt_string(L, 7, "bilinear", &f_n);
-  int ok = 0;
-
-  /* mapping simple des filtres */
-  int use_lanczos = 0, use_bicubic = 0, use_nearest = 0;
-  if(strcasecmp(f,"lanczos")==0) use_lanczos=1;
-  else if(strcasecmp(f,"bicubic")==0) use_bicubic=1;
-  else if(strcasecmp(f,"nearest")==0) use_nearest=1;
-
-  if(use_nearest){
-    ok = stbir_resize_uint8_generic(in,(int)w,(int)h,0, out,(int)nw,(int)nh,0, (int)ch,
-          STBIR_ALPHA_CHANNEL_NONE,0, STBIR_EDGE_CLAMP,STBIR_EDGE_CLAMP,
-          STBIR_FILTER_BOX,STBIR_FILTER_BOX, STBIR_COLORSPACE_SRGB, NULL);
-  }else if(use_bicubic){
-    ok = stbir_resize_uint8_generic(in,(int)w,(int)h,0, out,(int)nw,(int)nh,0, (int)ch,
-          STBIR_ALPHA_CHANNEL_NONE,0, STBIR_EDGE_CLAMP,STBIR_EDGE_CLAMP,
-          STBIR_FILTER_CUBICBSPLINE,STBIR_FILTER_CUBICBSPLINE, STBIR_COLORSPACE_SRGB, NULL);
-  }else if(use_lanczos){
-    ok = stbir_resize_uint8_generic(in,(int)w,(int)h,0, out,(int)nw,(int)nh,0, (int)ch,
-          STBIR_ALPHA_CHANNEL_NONE,0, STBIR_EDGE_CLAMP,STBIR_EDGE_CLAMP,
-          STBIR_FILTER_MITCHELL,STBIR_FILTER_MITCHELL, STBIR_COLORSPACE_SRGB, NULL);
-  }else{
-    ok = stbir_resize_uint8(in,(int)w,(int)h,0, out,(int)nw,(int)nh,0, (int)ch);
-  }
-
-  if(!ok){ free(out); vl_push_nil(L); vl_push_string(L, err_eimg); return 2; }
-  vl_push_lstring(L, (const char*)out, out_bytes);
-  free(out);
-  return 1;
-#endif
-}
-
-/* ============================= img.flip_y ================================ */
-
-static int img_flip_y(VLState *L){
-  size_t n=0; unsigned char *buf = (unsigned char*)vl_check_string(L, 1, &n);
-  int64_t w  = vl_check_integer(L, 2);
-  int64_t h  = vl_check_integer(L, 3);
-  int64_t ch = vl_check_integer(L, 4);
-  if(w<=0||h<=0||(ch<1||ch>4)){ vl_push_nil(L); vl_push_string(L, err_einval); return 2; }
-  size_t need = (size_t)w*(size_t)h*(size_t)ch;
-  if(n < need){ vl_push_nil(L); vl_push_string(L, err_einval); return 2; }
-
-  unsigned char *out = (unsigned char*)xmalloc(need);
-  if(!out){ vl_push_nil(L); vl_push_string(L, err_enomem); return 2; }
-
-  size_t stride = (size_t)w*(size_t)ch;
-  for(int64_t y=0; y<h; y++){
-    memcpy(out + (size_t)y*stride, buf + (size_t)(h-1-y)*stride, stride);
-  }
-  vl_push_lstring(L, (const char*)out, need);
-  free(out);
-  return 1;
-}
-
-/* =========================== img.premul_alpha ============================ */
-
-static int img_premul_alpha(VLState *L){
-  size_t n=0; unsigned char *buf = (unsigned char*)vl_check_string(L, 1, &n);
-  int64_t w  = vl_check_integer(L, 2);
-  int64_t h  = vl_check_integer(L, 3);
-  int64_t ch = vl_check_integer(L, 4);
-  if(w<=0||h<=0||ch!=4){ vl_push_nil(L); vl_push_string(L, err_einval); return 2; }
-  size_t need = (size_t)w*(size_t)h*(size_t)ch;
-  if(n < need){ vl_push_nil(L); vl_push_string(L, err_einval); return 2; }
-
-  unsigned char *out = (unsigned char*)xmalloc(need);
-  if(!out){ vl_push_nil(L); vl_push_string(L, err_enomem); return 2; }
-
-  size_t px = (size_t)w*(size_t)h;
-  for(size_t i=0;i<px;i++){
-    unsigned a = buf[i*4+3];
-    out[i*4+3] = (unsigned char)a;
-    out[i*4+0] = (unsigned char)((buf[i*4+0] * a + 127) / 255);
-    out[i*4+1] = (unsigned char)((buf[i*4+1] * a + 127) / 255);
-    out[i*4+2] = (unsigned char)((buf[i*4+2] * a + 127) / 255);
-  }
-  vl_push_lstring(L, (const char*)out, need);
-  free(out);
-  return 1;
-}
-
-/* ============================== Dispatch ================================= */
-
-static int img_load_entry  (VLState *L){ return img_load(L); }
-static int img_save_entry  (VLState *L){ return img_save(L); }
-static int img_info_entry  (VLState *L){ return img_info(L); }
-static int img_resize_entry(VLState *L){ return img_resize(L); }
-static int img_flip_y_entry(VLState *L){ return img_flip_y(L); }
-static int img_premul_entry(VLState *L){ return img_premul_alpha(L); }
-
-static const struct vl_Reg img_funcs[] = {
-  {"load",   img_load_entry},
-  {"save",   img_save_entry},
-  {"info",   img_info_entry},
-  {"resize", img_resize_entry},
-  {"flip_y", img_flip_y_entry},
-  {"premul_alpha", img_premul_entry},
-  {NULL, NULL}
-};
-
-int vl_openlib_img(VLState *L){
-  vl_register_module(L, "img", img_funcs);
-  return 1;
-=======
 #include <errno.h>
 
 #ifndef ENOSYS
@@ -611,5 +217,4 @@
   if (!ok) { free(out); return -EIO; }
   return img_store_new(out, new_w, new_h);
 #endif
->>>>>>> 146a711f
 }