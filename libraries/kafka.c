// SPDX-License-Identifier: GPL-3.0-or-later
//
<<<<<<< HEAD
// kafka.c — Client Kafka pour Vitte Light VM (C17, complet, librdkafka)
// Namespace: "kafka"
//
// Build:
//   cc -std=c17 -O2 -Wall -Wextra -pedantic -DVL_HAVE_RDKAFKA -c kafka.c
//   cc ... kafka.o -lrdkafka
//
// Modèle:
//   - Backend: librdkafka (rdkafka.h).
//   - Producteur et consommateur simples, configs via table clé→valeur.
//   - Chaînes binaires via vl_push_lstring. ENOSYS si librdkafka absente.
//
// API (VM):
//   p = kafka.producer(conf_tbl)                 -> handle | (nil,errmsg)
//   c = kafka.consumer(conf_tbl, topics_tbl)     -> handle | (nil,errmsg)
//   ok = kafka.produce(p, topic, value[, key][, headers_tbl][, partition][, timestamp_ms])
//   n  = kafka.poll(h[, timeout_ms=0])           -> events processed
//   ok = kafka.flush(p[, timeout_ms=5000])
//   t,part,off,key,val,hdrs = kafka.consume(c[, timeout_ms=1000]) | (nil,"EAGAIN")
//   ok = kafka.commit(c)                         -> manual commit
//   ok = kafka.close(h)                          -> libère handle
//   s = kafka.version()                          -> "librdkafka <ver>"
//
// Erreurs: "EINVAL", "ENOSYS", "ENOMEM", "EKAFKA"
//
// Deps VM: auxlib.h, state.h, object.h, vm.h
=======
// kafka.c — Apache Kafka front-end for Vitte Light VM (C17, complet)
// Namespace: "kafka"
//
// Build examples:
//   # Requiert librdkafka (https://github.com/confluentinc/librdkafka)
//   cc -std=c17 -O2 -Wall -Wextra -pedantic -DVL_HAVE_RDKAFKA -c kafka.c
//   cc ... kafka.o -lrdkafka
//
// Model:
//   - Producteur: new_producer(config kv), produce(), flush(), poll().
//   - Consommateur: new_consumer(config kv, group), subscribe(topics), poll_msg().
//   - Messages binaires (clé + payload). Copies effectuées côté C.
//   - Gestion par handles, 1 thread (pas d’IO interne).
//
// API (C symbol layer):
//   Types et erreurs:
//     enum { KF_OK=0, KF_EINVAL=-22, KF_ENOSYS=-38, KF_ENOMEM=-12, KF_EIO=-5 };
//
//   Producteur:
//     int kafka_new_producer(const char* const* conf_kv, size_t n_kv);        // >0 id | <0
//     int kafka_produce(int h, const char* topic, int32_t partition,          // 0 | <0
//                       const void* key, size_t klen,
//                       const void* payload, size_t len,
//                       int64_t timestamp_ms); // <0 → erreur
//     int kafka_flush(int h, int timeout_ms);                                  // 0|<0
//     int kafka_poll(int h, int timeout_ms);                                   // 0|<0
//
//   Consommateur:
//     int kafka_new_consumer(const char* group_id,
//                            const char* const* conf_kv, size_t n_kv);        // >0 id | <0
//     int kafka_subscribe(int h, const char* const* topics, size_t n_topics);  // 0|<0
//     // poll_msg: alloue *key/*payload (malloc). L’appelant doit free().
//     // Si pas de message dans timeout, renvoie 1 (aucun message).
//     int kafka_poll_msg(int h, int timeout_ms,
//                        char** topic, int32_t* partition, int64_t* offset,
//                        void** key, size_t* klen,
//                        void** payload, size_t* len,
//                        int64_t* timestamp_ms);                               // 0|1|<0
//     int kafka_commit(int h);                                                 // 0|<0
//
//   Commun:
//     int kafka_close(int h);                                                  // 0
//
// Notes:
//   - Couche C neutre VM. Les bindings VM doivent copier les buffers via vl_push_lstring.
//   - conf_kv: tableau pairs "key=value". Exemple: {"bootstrap.servers=localhost:9092", ...}.
//   - Erreurs: -EINVAL, -ENOSYS, -ENOMEM, -EIO. 1 = timeout sans message.
//
// Deps VM optionnels: auxlib.h, state.h, object.h, vm.h
>>>>>>> 146a711f

#include <stdlib.h>
#include <string.h>
#include <stdint.h>
<<<<<<< HEAD
#include <stdio.h>

#include "auxlib.h"
#include "state.h"
#include "object.h"
#include "vm.h"

#ifdef VL_HAVE_RDKAFKA
  #include <librdkafka/rdkafka.h>
#endif

/* ========================= VM ADAPTER (extern fournis) ================== */

typedef struct VLState VLState;
struct vl_Reg { const char *name; int (*fn)(VLState *L); };

extern void        vlx_register_module(VLState *L, const char *ns, const struct vl_Reg *funcs);
extern void        vlx_push_nil     (VLState *L);
extern void        vlx_push_boolean (VLState *L, int v);
extern void        vlx_push_integer (VLState *L, int64_t v);
extern void        vlx_push_string  (VLState *L, const char *s);
extern void        vlx_push_lstring (VLState *L, const char *s, size_t n);
extern int         vlx_istable      (VLState *L, int idx);
extern int         vlx_isstring     (VLState *L, int idx);
extern int64_t     vlx_opt_integer  (VLState *L, int idx, int64_t def);
extern int         vlx_opt_boolean  (VLState *L, int idx, int def);
extern const char* vlx_check_string (VLState *L, int idx, size_t *len);
extern int         vlx_table_foreach_kv_string(VLState *L, int idx,
                    int (*cb)(const char *k, const char *v, void *ud), void *ud);
extern void        vlx_new_table    (VLState *L);
extern void        vlx_set_table_kv (VLState *L, const char *k, const char *v);
extern void        vlx_set_table_kvi(VLState *L, const char *k, int64_t v);

static inline void vl_push_nil(VLState *L){ vlx_push_nil(L); }
static inline void vl_push_boolean(VLState *L,int v){ vlx_push_boolean(L,v); }
static inline void vl_push_integer(VLState *L,int64_t v){ vlx_push_integer(L,v); }
static inline void vl_push_string(VLState *L,const char*s){ vlx_push_string(L,s); }
static inline void vl_push_lstring(VLState *L,const char*s,size_t n){ vlx_push_lstring(L,s,n); }
static inline int  vl_istable(VLState *L,int i){ return vlx_istable(L,i); }
static inline int  vl_isstring(VLState *L,int i){ return vlx_isstring(L,i); }
static inline int64_t vl_opt_integer(VLState *L,int i,int64_t d){ return vlx_opt_integer(L,i,d); }
static inline int  vl_opt_boolean(VLState *L,int i,int d){ return vlx_opt_boolean(L,i,d); }
static inline const char* vl_check_string(VLState *L,int i,size_t*n){ return vlx_check_string(L,i,n); }
static inline void vl_new_table(VLState *L){ vlx_new_table(L); }
static inline void vl_set_table_kv(VLState *L,const char*k,const char*v){ vlx_set_table_kv(L,k,v); }
static inline void vl_set_table_kvi(VLState *L,const char*k,int64_t v){ vlx_set_table_kvi(L,k,v); }
static inline int  vl_table_foreach_kv_string(VLState *L, int idx,
                      int (*cb)(const char*, const char*, void*), void *ud){
  return vlx_table_foreach_kv_string(L, idx, cb, ud);
}
static inline void vl_register_module(VLState *L,const char*ns,const struct vl_Reg*funcs){ vlx_register_module(L,ns,funcs); }

/* ================================ Const ================================= */

static const char *E_EINVAL = "EINVAL";
static const char *E_ENOSYS = "ENOSYS";
static const char *E_ENOMEM = "ENOMEM";
static const char *E_EKAFKA = "EKAFKA";
static const char *E_EAGAIN = "EAGAIN";

/* =============================== Handles ================================ */

#ifdef VL_HAVE_RDKAFKA

typedef enum { H_PRODUCER=1, H_CONSUMER=2 } kh_kind;

typedef struct {
  kh_kind kind;
  rd_kafka_t *rk;
} kh;

#define MAX_KH 1024
static kh *g_tab[MAX_KH];

static int kh_put(kh *h){
  for(int i=1;i<MAX_KH;i++){ if(!g_tab[i]){ g_tab[i]=h; return i; } }
  return 0;
}
static kh* kh_get(int id){ return (id>0 && id<MAX_KH)? g_tab[id]:NULL; }
static void kh_del(int id){ if(id>0 && id<MAX_KH) g_tab[id]=NULL; }

static int conf_cb(const char *k, const char *v, void *ud){
  rd_kafka_conf_t *conf = (rd_kafka_conf_t*)ud;
  if(rd_kafka_conf_set(conf, k, v, NULL, 0) != RD_KAFKA_CONF_OK) return -1;
  return 0;
}
static int hdrs_cb(const char *k, const char *v, void *ud){
  rd_kafka_headers_t *hs = (rd_kafka_headers_t*)ud;
  if(rd_kafka_header_add(hs, k, -1, v, (size_t)strlen(v)) != RD_KAFKA_RESP_ERR_NO_ERROR) return -1;
  return 0;
}

#endif

/* ================================ Helpers =============================== */

static void push_err(VLState *L, const char *e){ vl_push_nil(L); vl_push_string(L, e); }

/* =============================== Producer =============================== */

static int kf_producer(VLState *L){
#ifndef VL_HAVE_RDKAFKA
  push_err(L, E_ENOSYS); return 2;
#else
  if(!vl_istable(L,1)){ push_err(L,E_EINVAL); return 2; }

  char errstr[512];
  rd_kafka_conf_t *conf = rd_kafka_conf_new();
  if(vl_table_foreach_kv_string(L, 1, conf_cb, conf)!=0){
    rd_kafka_conf_destroy(conf);
    push_err(L, E_EINVAL); return 2;
  }
  rd_kafka_t *rk = rd_kafka_new(RD_KAFKA_PRODUCER, conf, errstr, sizeof(errstr));
  if(!rk){ push_err(L, E_EKAFKA); return 2; }

  kh *h = (kh*)calloc(1,sizeof(kh)); if(!h){ rd_kafka_destroy(rk); push_err(L,E_ENOMEM); return 2; }
  h->kind = H_PRODUCER; h->rk = rk;
  int id = kh_put(h);
  if(!id){ free(h); rd_kafka_destroy(rk); push_err(L,E_ENOMEM); return 2; }
  vl_push_integer(L, id);
  return 1;
#endif
}

/* =============================== Consumer =============================== */

static int kf_consumer(VLState *L){
#ifndef VL_HAVE_RDKAFKA
  push_err(L, E_ENOSYS); return 2;
#else
  if(!vl_istable(L,1) || !vl_istable(L,2)){ push_err(L,E_EINVAL); return 2; }

  char errstr[512];
  rd_kafka_conf_t *conf = rd_kafka_conf_new();
  if(vl_table_foreach_kv_string(L, 1, conf_cb, conf)!=0){
    rd_kafka_conf_destroy(conf);
    push_err(L, E_EINVAL); return 2;
  }
  rd_kafka_t *rk = rd_kafka_new(RD_KAFKA_CONSUMER, conf, errstr, sizeof(errstr));
  if(!rk){ push_err(L, E_EKAFKA); return 2; }

  /* Assign group handlers minimal: enable consumption via poll */
  rd_kafka_poll_set_consumer(rk);

  /* Build topic list from table 2: keys ignored, values are topic names */
  rd_kafka_topic_partition_list_t *subs = rd_kafka_topic_partition_list_new(16);
  int add_topic_cb(const char *k, const char *v, void *ud){
    (void)k; rd_kafka_topic_partition_list_add((rd_kafka_topic_partition_list_t*)ud, v, RD_KAFKA_PARTITION_UA);
    return 0;
  }
  if(vl_table_foreach_kv_string(L, 2, add_topic_cb, subs) != 0){
    rd_kafka_topic_partition_list_destroy(subs);
    rd_kafka_destroy(rk);
    push_err(L, E_EINVAL); return 2;
  }
  rd_kafka_resp_err_t e = rd_kafka_subscribe(rk, subs);
  rd_kafka_topic_partition_list_destroy(subs);
  if(e != RD_KAFKA_RESP_ERR_NO_ERROR){
    rd_kafka_destroy(rk); push_err(L, E_EKAFKA); return 2;
  }

  kh *h = (kh*)calloc(1,sizeof(kh)); if(!h){ rd_kafka_destroy(rk); push_err(L,E_ENOMEM); return 2; }
  h->kind = H_CONSUMER; h->rk = rk;
  int id = kh_put(h);
  if(!id){ free(h); rd_kafka_destroy(rk); push_err(L,E_ENOMEM); return 2; }
  vl_push_integer(L, id);
  return 1;
#endif
}

/* ================================ Produce =============================== */

static int kf_produce(VLState *L){
#ifndef VL_HAVE_RDKAFKA
  push_err(L, E_ENOSYS); return 2;
#else
  int64_t hid = vlx_opt_integer(L, 1, 0);
  size_t tlen=0,vlen=0,klen=0;
  const char *topic = vl_check_string(L, 2, &tlen);
  const char *val   = vl_check_string(L, 3, &vlen);
  const char *key   = NULL;
  int argi = 4;
  if(vl_isstring(L,argi)){ key = vl_check_string(L, argi++, &klen); }

  rd_kafka_headers_t *hdrs = NULL;
  if(vl_istable(L,argi)){
    hdrs = rd_kafka_headers_new(8);
    if(vl_table_foreach_kv_string(L, argi++, hdrs_cb, hdrs)!=0){
      rd_kafka_headers_destroy(hdrs);
      push_err(L, E_EINVAL); return 2;
    }
  }
  int32_t partition = (int32_t)vl_opt_integer(L, argi++, RD_KAFKA_PARTITION_UA);
  int64_t ts_ms     = vl_opt_integer(L, argi++, 0);

  kh *h = kh_get((int)hid);
  if(!h || h->kind!=H_PRODUCER){ push_err(L,E_EINVAL); if(hdrs) rd_kafka_headers_destroy(hdrs); return 2; }

  rd_kafka_topic_t *rkt = rd_kafka_topic_new(h->rk, topic, NULL);
  if(!rkt){ if(hdrs) rd_kafka_headers_destroy(hdrs); push_err(L,E_EKAFKA); return 2; }

  rd_kafka_resp_err_t e = rd_kafka_producev(
    h->rk,
    RD_KAFKA_V_RKT(rkt),
    RD_KAFKA_V_PARTITION(partition),
    RD_KAFKA_V_MSGFLAGS(RD_KAFKA_MSG_F_COPY),
    RD_KAFKA_V_VALUE((void*)val, (size_t)vlen),
    RD_KAFKA_V_KEY((void*)key, key? (size_t)klen:0),
    RD_KAFKA_V_HEADERS(hdrs),
    RD_KAFKA_V_TIMESTAMP(ts_ms? ts_ms : 0),
    RD_KAFKA_V_END);

  rd_kafka_topic_destroy(rkt);
  if(hdrs) rd_kafka_headers_destroy(hdrs);
  if(e != RD_KAFKA_RESP_ERR_NO_ERROR){ push_err(L,E_EKAFKA); return 2; }

  vl_push_boolean(L,1);
  return 1;
#endif
}

/* ================================ Poll/Flush ============================= */

static int kf_poll(VLState *L){
#ifndef VL_HAVE_RDKAFKA
  push_err(L, E_ENOSYS); return 2;
#else
  int64_t hid = vlx_opt_integer(L, 1, 0);
  int timeout_ms = (int)vl_opt_integer(L, 2, 0);
  kh *h = kh_get((int)hid);
  if(!h){ push_err(L,E_EINVAL); return 2; }
  int n = rd_kafka_poll(h->rk, timeout_ms);
  vl_push_integer(L, n);
  return 1;
#endif
}

static int kf_flush(VLState *L){
#ifndef VL_HAVE_RDKAFKA
  push_err(L, E_ENOSYS); return 2;
#else
  int64_t hid = vlx_opt_integer(L, 1, 0);
  int timeout_ms = (int)vl_opt_integer(L, 2, 5000);
  kh *h = kh_get((int)hid);
  if(!h || h->kind!=H_PRODUCER){ push_err(L,E_EINVAL); return 2; }
  rd_kafka_resp_err_t e = rd_kafka_flush(h->rk, timeout_ms);
  if(e != RD_KAFKA_RESP_ERR_NO_ERROR){ push_err(L,E_EKAFKA); return 2; }
  vl_push_boolean(L,1);
  return 1;
#endif
}

/* ================================= Consume =============================== */

static int kf_consume(VLState *L){
#ifndef VL_HAVE_RDKAFKA
  push_err(L, E_ENOSYS); return 2;
#else
  int64_t hid = vlx_opt_integer(L, 1, 0);
  int timeout_ms = (int)vl_opt_integer(L, 2, 1000);
  kh *h = kh_get((int)hid);
  if(!h || h->kind!=H_CONSUMER){ push_err(L,E_EINVAL); return 2; }

  rd_kafka_message_t *m = rd_kafka_consumer_poll(h->rk, timeout_ms);
  if(!m){ push_err(L, E_EAGAIN); return 2; }

  if(m->err){
    rd_kafka_message_destroy(m);
    push_err(L, E_EKAFKA); return 2;
  }

  /* topic */
  vl_push_string(L, rd_kafka_topic_name(m->rkt));
  /* partition */
  vl_push_integer(L, (int64_t)m->partition);
  /* offset */
  vl_push_integer(L, (int64_t)m->offset);
  /* key */
  if(m->key && m->key_len>0) vl_push_lstring(L, (const char*)m->key, (size_t)m->key_len);
  else vl_push_lstring(L, "", 0);
  /* value */
  if(m->payload && m->len>0) vl_push_lstring(L, (const char*)m->payload, (size_t)m->len);
  else vl_push_lstring(L, "", 0);
  /* headers */
  vl_new_table(L);
  rd_kafka_headers_t *hs=NULL;
  if(rd_kafka_message_headers(m, &hs) == RD_KAFKA_RESP_ERR_NO_ERROR && hs){
    size_t cnt = rd_kafka_header_cnt(hs);
    for(size_t i=0;i<cnt;i++){
      const char *name; const void *val; size_t sz;
      if(rd_kafka_header_get_all(hs, i, &name, &val, &sz) == RD_KAFKA_RESP_ERR_NO_ERROR && name){
        vl_set_table_kv(L, name, (val && sz)? (char*)val : "");
      }
    }
  }
  rd_kafka_message_destroy(m);
  return 6;
#endif
}

/* ================================= Commit ================================ */

static int kf_commit(VLState *L){
#ifndef VL_HAVE_RDKAFKA
  push_err(L, E_ENOSYS); return 2;
#else
  int64_t hid = vlx_opt_integer(L, 1, 0);
  kh *h = kh_get((int)hid);
  if(!h || h->kind!=H_CONSUMER){ push_err(L,E_EINVAL); return 2; }
  rd_kafka_resp_err_t e = rd_kafka_commit(h->rk, NULL, 0);
  if(e != RD_KAFKA_RESP_ERR_NO_ERROR){ push_err(L,E_EKAFKA); return 2; }
  vl_push_boolean(L,1);
  return 1;
#endif
}

/* ================================= Close ================================= */

static int kf_close(VLState *L){
#ifndef VL_HAVE_RDKAFKA
  push_err(L, E_ENOSYS); return 2;
#else
  int64_t hid = vlx_opt_integer(L, 1, 0);
  kh *h = kh_get((int)hid);
  if(!h){ push_err(L,E_EINVAL); return 2; }
  if(h->kind == H_CONSUMER){
    rd_kafka_consumer_close(h->rk);
  }
  rd_kafka_destroy(h->rk);
  kh_del((int)hid);
  free(h);
  vl_push_boolean(L,1);
  return 1;
#endif
}

/* ================================= Misc ================================= */

static int kf_version(VLState *L){
#ifndef VL_HAVE_RDKAFKA
  vl_push_string(L, "librdkafka (absent)"); return 1;
#else
  char buf[128];
  snprintf(buf,sizeof(buf),"librdkafka %s", rd_kafka_version_str());
  vl_push_string(L, buf);
  return 1;
#endif
}

/* ================================ Dispatch =============================== */

static const struct vl_Reg funs[] = {
  {"producer", kf_producer},
  {"consumer", kf_consumer},
  {"produce",  kf_produce},
  {"poll",     kf_poll},
  {"flush",    kf_flush},
  {"consume",  kf_consume},
  {"commit",   kf_commit},
  {"close",    kf_close},
  {"version",  kf_version},
  {NULL, NULL}
};

int vl_openlib_kafka(VLState *L){
  vl_register_module(L, "kafka", funs);
  return 1;
=======
#include <errno.h>

#ifndef EINVAL
#  define EINVAL 22
#endif
#ifndef ENOSYS
#  define ENOSYS 38
#endif
#ifndef ENOMEM
#  define ENOMEM 12
#endif
#ifndef EIO
#  define EIO 5
#endif

#ifndef VL_EXPORT
#  if defined(_WIN32) && !defined(__clang__)
#    define VL_EXPORT __declspec(dllexport)
#  else
#    define VL_EXPORT
#  endif
#endif

enum { KF_OK=0, KF_EINVAL=-EINVAL, KF_ENOSYS=-ENOSYS, KF_ENOMEM=-ENOMEM, KF_EIO=-EIO };

#ifdef VL_HAVE_RDKAFKA
#  include <rdkafka/rdkafka.h>
#endif

#ifndef VL_KAFKA_MAX
#  define VL_KAFKA_MAX 64
#endif

typedef enum { K_NONE=0, K_PROD, K_CONS } k_kind;

typedef struct {
  k_kind kind;
#ifdef VL_HAVE_RDKAFKA
  rd_kafka_t* rk;
  rd_kafka_conf_t* conf;
  // producteur: rien de plus
  // consommateur: subscription interne
#endif
} k_handle;

static k_handle g_k[VL_KAFKA_MAX];

// ------------------- utils -------------------
static int alloc_h(void){
  for (int i=1;i<VL_KAFKA_MAX;i++) if (g_k[i].kind==K_NONE) return i;
  return -ENOMEM;
}
static void clear_h(k_handle* h){
#ifdef VL_HAVE_RDKAFKA
  if (h->rk)   { rd_kafka_destroy(h->rk); h->rk=NULL; }
  if (h->conf) { rd_kafka_conf_destroy(h->conf); h->conf=NULL; }
#endif
  h->kind = K_NONE;
}

#ifdef VL_HAVE_RDKAFKA
static int apply_conf_pairs(rd_kafka_conf_t* conf, const char* const* kv, size_t n){
  if (!kv || n==0) return 0;
  char errstr[512];
  for (size_t i=0;i<n;i++){
    const char* p = kv[i];
    if (!p || !*p) continue;
    const char* eq = strchr(p, '=');
    if (!eq) return -EINVAL;
    size_t klen = (size_t)(eq - p);
    char* key = (char*)malloc(klen+1);
    if (!key) return -ENOMEM;
    memcpy(key, p, klen); key[klen]=0;
    const char* val = eq+1;
    if (rd_kafka_conf_set(conf, key, val, errstr, sizeof(errstr)) != RD_KAFKA_CONF_OK) {
      free(key);
      return -EINVAL;
    }
    free(key);
  }
  return 0;
}
#endif

// ------------------- Producteur -------------------
VL_EXPORT int kafka_new_producer(const char* const* conf_kv, size_t n_kv){
#ifndef VL_HAVE_RDKAFKA
  (void)conf_kv;(void)n_kv; return KF_ENOSYS;
#else
  int id = alloc_h(); if (id<0) return id;
  k_handle* H = &g_k[id]; memset(H,0,sizeof(*H));

  rd_kafka_conf_t* conf = rd_kafka_conf_new();
  if (!conf) return KF_ENOMEM;

  // callbacks minimales: dr (delivery report) silencieux
  rd_kafka_conf_set_dr_msg_cb(conf, NULL);

  if (apply_conf_pairs(conf, conf_kv, n_kv)!=0) { rd_kafka_conf_destroy(conf); return KF_EINVAL; }

  char errstr[512];
  rd_kafka_t* rk = rd_kafka_new(RD_KAFKA_PRODUCER, conf, errstr, sizeof(errstr));
  if (!rk) { rd_kafka_conf_destroy(conf); return KF_EIO; }

  H->kind = K_PROD;
  H->rk   = rk;
  H->conf = NULL; // conf transférée à rk
  return id;
#endif
}

VL_EXPORT int kafka_produce(int h, const char* topic, int32_t partition,
                            const void* key, size_t klen,
                            const void* payload, size_t len,
                            int64_t timestamp_ms) {
#ifndef VL_HAVE_RDKAFKA
  (void)h;(void)topic;(void)partition;(void)key;(void)klen;(void)payload;(void)len;(void)timestamp_ms;
  return KF_ENOSYS;
#else
  if (h<=0 || h>=VL_KAFKA_MAX || g_k[h].kind!=K_PROD) return KF_EINVAL;
  if (!topic) return KF_EINVAL;

  rd_kafka_t* rk = g_k[h].rk;
  rd_kafka_topic_t* rkt = rd_kafka_topic_new(rk, topic, NULL);
  if (!rkt) return KF_EIO;

  // Copie les buffers (RD_KAFKA_VTYPE_COPY)
  rd_kafka_headers_t* hdrs = NULL;
  rd_kafka_resp_err_t e = rd_kafka_producev(
      rk,
      RD_KAFKA_V_RKT(rkt),
      RD_KAFKA_V_PARTITION(partition),
      RD_KAFKA_V_MSGFLAGS(RD_KAFKA_MSG_F_COPY),
      RD_KAFKA_V_VALUE((void*)payload, (size_t)len),
      RD_KAFKA_V_KEY((void*)key, (size_t)klen),
      RD_KAFKA_V_TIMESTAMP(timestamp_ms),
      RD_KAFKA_V_HEADERS(hdrs),
      RD_KAFKA_V_END);
  rd_kafka_topic_destroy(rkt);
  if (e != RD_KAFKA_RESP_ERR_NO_ERROR) return KF_EIO;
  return KF_OK;
#endif
}

VL_EXPORT int kafka_flush(int h, int timeout_ms){
#ifndef VL_HAVE_RDKAFKA
  (void)h;(void)timeout_ms; return KF_ENOSYS;
#else
  if (h<=0 || h>=VL_KAFKA_MAX || g_k[h].kind!=K_PROD) return KF_EINVAL;
  int ms = timeout_ms>=0 ? timeout_ms : 5000;
  return rd_kafka_flush(g_k[h].rk, ms)==RD_KAFKA_RESP_ERR_NO_ERROR ? KF_OK : KF_EIO;
#endif
}

VL_EXPORT int kafka_poll(int h, int timeout_ms){
#ifndef VL_HAVE_RDKAFKA
  (void)h;(void)timeout_ms; return KF_ENOSYS;
#else
  if (h<=0 || h>=VL_KAFKA_MAX || g_k[h].kind!=K_PROD) return KF_EINVAL;
  int ms = timeout_ms>=0 ? timeout_ms : 100;
  rd_kafka_poll(g_k[h].rk, ms);
  return KF_OK;
#endif
}

// ------------------- Consommateur -------------------
VL_EXPORT int kafka_new_consumer(const char* group_id,
                                 const char* const* conf_kv, size_t n_kv){
#ifndef VL_HAVE_RDKAFKA
  (void)group_id;(void)conf_kv;(void)n_kv; return KF_ENOSYS;
#else
  int id = alloc_h(); if (id<0) return id;
  k_handle* H = &g_k[id]; memset(H,0,sizeof(*H));

  rd_kafka_conf_t* conf = rd_kafka_conf_new();
  if (!conf) return KF_ENOMEM;

  char errstr[512];

  if (group_id && *group_id) {
    if (rd_kafka_conf_set(conf, "group.id", group_id, errstr, sizeof(errstr)) != RD_KAFKA_CONF_OK) {
      rd_kafka_conf_destroy(conf); return KF_EINVAL;
    }
  }
  // Auto-commit par défaut
  rd_kafka_conf_set(conf, "enable.auto.commit", "true", NULL, 0);
  // Isolation lecture
  rd_kafka_conf_set(conf, "isolation.level", "read_committed", NULL, 0);

  if (apply_conf_pairs(conf, conf_kv, n_kv)!=0) { rd_kafka_conf_destroy(conf); return KF_EINVAL; }

  rd_kafka_t* rk = rd_kafka_new(RD_KAFKA_CONSUMER, conf, errstr, sizeof(errstr));
  if (!rk) { rd_kafka_conf_destroy(conf); return KF_EIO; }

  // Assigner le consumer à l’instance
  rd_kafka_poll_set_consumer(rk);

  H->kind = K_CONS;
  H->rk   = rk;
  H->conf = NULL;
  return id;
#endif
}

VL_EXPORT int kafka_subscribe(int h, const char* const* topics, size_t n_topics){
#ifndef VL_HAVE_RDKAFKA
  (void)h;(void)topics;(void)n_topics; return KF_ENOSYS;
#else
  if (h<=0 || h>=VL_KAFKA_MAX || g_k[h].kind!=K_CONS) return KF_EINVAL;
  if (!topics || n_topics==0) return KF_EINVAL;

  rd_kafka_topic_partition_list_t* lst = rd_kafka_topic_partition_list_new((int)n_topics);
  if (!lst) return KF_ENOMEM;
  for (size_t i=0;i<n_topics;i++){
    if (topics[i] && *topics[i]) rd_kafka_topic_partition_list_add(lst, topics[i], RD_KAFKA_PARTITION_UA);
  }
  rd_kafka_resp_err_t e = rd_kafka_subscribe(g_k[h].rk, lst);
  rd_kafka_topic_partition_list_destroy(lst);
  return e==RD_KAFKA_RESP_ERR_NO_ERROR ? KF_OK : KF_EIO;
#endif
}

VL_EXPORT int kafka_poll_msg(int h, int timeout_ms,
                             char** out_topic, int32_t* out_partition, int64_t* out_offset,
                             void** out_key, size_t* out_klen,
                             void** out_payload, size_t* out_len,
                             int64_t* out_ts_ms){
#ifndef VL_HAVE_RDKAFKA
  (void)h;(void)timeout_ms;(void)out_topic;(void)out_partition;(void)out_offset;
  (void)out_key;(void)out_klen;(void)out_payload;(void)out_len;(void)out_ts_ms;
  return KF_ENOSYS;
#else
  if (h<=0 || h>=VL_KAFKA_MAX || g_k[h].kind!=K_CONS) return KF_EINVAL;
  int ms = timeout_ms>=0 ? timeout_ms : 100;

  rd_kafka_message_t* m = rd_kafka_consumer_poll(g_k[h].rk, ms);
  if (!m) return 1; // timeout sans message

  int rc = KF_OK;
  if (m->err) {
    // Erreurs non fatales: renvoyer EIO mais libérer proprement
    rc = KF_EIO;
  } else {
    // topic
    if (out_topic) {
      const char* t = rd_kafka_topic_name(m->rkt);
      size_t tl = strlen(t);
      char* tp = (char*)malloc(tl+1);
      if (!tp) rc = KF_ENOMEM;
      else { memcpy(tp,t,tl+1); *out_topic = tp; }
    }
    if (out_partition) *out_partition = m->partition;
    if (out_offset)    *out_offset    = m->offset;

    // timestamp
    if (out_ts_ms) {
      rd_kafka_timestamp_type_t ttype;
      int64_t ts = rd_kafka_message_timestamp(m, &ttype);
      *out_ts_ms = ts;
    }

    // key
    if (out_key && out_klen) {
      if (m->key && m->key_len) {
        void* kbuf = malloc(m->key_len);
        if (!kbuf) rc = KF_ENOMEM;
        else { memcpy(kbuf, m->key, m->key_len); *out_key = kbuf; *out_klen = m->key_len; }
      } else { *out_key=NULL; *out_klen=0; }
    }

    // payload
    if (out_payload && out_len) {
      if (m->payload && m->len) {
        void* p = malloc(m->len);
        if (!p) rc = KF_ENOMEM;
        else { memcpy(p, m->payload, m->len); *out_payload=p; *out_len=m->len; }
      } else { *out_payload=NULL; *out_len=0; }
    }
  }

  rd_kafka_message_destroy(m);
  return rc;
#endif
}

VL_EXPORT int kafka_commit(int h){
#ifndef VL_HAVE_RDKAFKA
  (void)h; return KF_ENOSYS;
#else
  if (h<=0 || h>=VL_KAFKA_MAX || g_k[h].kind!=K_CONS) return KF_EINVAL;
  rd_kafka_resp_err_t e = rd_kafka_commit(g_k[h].rk, NULL, 0);
  return e==RD_KAFKA_RESP_ERR_NO_ERROR ? KF_OK : KF_EIO;
#endif
}

// ------------------- Commun -------------------
VL_EXPORT int kafka_close(int h){
  if (h<=0 || h>=VL_KAFKA_MAX) return KF_EINVAL;
  clear_h(&g_k[h]);
  return KF_OK;
>>>>>>> 146a711f
}<|MERGE_RESOLUTION|>--- conflicted
+++ resolved
@@ -1,33 +1,5 @@
 // SPDX-License-Identifier: GPL-3.0-or-later
 //
-<<<<<<< HEAD
-// kafka.c — Client Kafka pour Vitte Light VM (C17, complet, librdkafka)
-// Namespace: "kafka"
-//
-// Build:
-//   cc -std=c17 -O2 -Wall -Wextra -pedantic -DVL_HAVE_RDKAFKA -c kafka.c
-//   cc ... kafka.o -lrdkafka
-//
-// Modèle:
-//   - Backend: librdkafka (rdkafka.h).
-//   - Producteur et consommateur simples, configs via table clé→valeur.
-//   - Chaînes binaires via vl_push_lstring. ENOSYS si librdkafka absente.
-//
-// API (VM):
-//   p = kafka.producer(conf_tbl)                 -> handle | (nil,errmsg)
-//   c = kafka.consumer(conf_tbl, topics_tbl)     -> handle | (nil,errmsg)
-//   ok = kafka.produce(p, topic, value[, key][, headers_tbl][, partition][, timestamp_ms])
-//   n  = kafka.poll(h[, timeout_ms=0])           -> events processed
-//   ok = kafka.flush(p[, timeout_ms=5000])
-//   t,part,off,key,val,hdrs = kafka.consume(c[, timeout_ms=1000]) | (nil,"EAGAIN")
-//   ok = kafka.commit(c)                         -> manual commit
-//   ok = kafka.close(h)                          -> libère handle
-//   s = kafka.version()                          -> "librdkafka <ver>"
-//
-// Erreurs: "EINVAL", "ENOSYS", "ENOMEM", "EKAFKA"
-//
-// Deps VM: auxlib.h, state.h, object.h, vm.h
-=======
 // kafka.c — Apache Kafka front-end for Vitte Light VM (C17, complet)
 // Namespace: "kafka"
 //
@@ -77,380 +49,10 @@
 //   - Erreurs: -EINVAL, -ENOSYS, -ENOMEM, -EIO. 1 = timeout sans message.
 //
 // Deps VM optionnels: auxlib.h, state.h, object.h, vm.h
->>>>>>> 146a711f
 
 #include <stdlib.h>
 #include <string.h>
 #include <stdint.h>
-<<<<<<< HEAD
-#include <stdio.h>
-
-#include "auxlib.h"
-#include "state.h"
-#include "object.h"
-#include "vm.h"
-
-#ifdef VL_HAVE_RDKAFKA
-  #include <librdkafka/rdkafka.h>
-#endif
-
-/* ========================= VM ADAPTER (extern fournis) ================== */
-
-typedef struct VLState VLState;
-struct vl_Reg { const char *name; int (*fn)(VLState *L); };
-
-extern void        vlx_register_module(VLState *L, const char *ns, const struct vl_Reg *funcs);
-extern void        vlx_push_nil     (VLState *L);
-extern void        vlx_push_boolean (VLState *L, int v);
-extern void        vlx_push_integer (VLState *L, int64_t v);
-extern void        vlx_push_string  (VLState *L, const char *s);
-extern void        vlx_push_lstring (VLState *L, const char *s, size_t n);
-extern int         vlx_istable      (VLState *L, int idx);
-extern int         vlx_isstring     (VLState *L, int idx);
-extern int64_t     vlx_opt_integer  (VLState *L, int idx, int64_t def);
-extern int         vlx_opt_boolean  (VLState *L, int idx, int def);
-extern const char* vlx_check_string (VLState *L, int idx, size_t *len);
-extern int         vlx_table_foreach_kv_string(VLState *L, int idx,
-                    int (*cb)(const char *k, const char *v, void *ud), void *ud);
-extern void        vlx_new_table    (VLState *L);
-extern void        vlx_set_table_kv (VLState *L, const char *k, const char *v);
-extern void        vlx_set_table_kvi(VLState *L, const char *k, int64_t v);
-
-static inline void vl_push_nil(VLState *L){ vlx_push_nil(L); }
-static inline void vl_push_boolean(VLState *L,int v){ vlx_push_boolean(L,v); }
-static inline void vl_push_integer(VLState *L,int64_t v){ vlx_push_integer(L,v); }
-static inline void vl_push_string(VLState *L,const char*s){ vlx_push_string(L,s); }
-static inline void vl_push_lstring(VLState *L,const char*s,size_t n){ vlx_push_lstring(L,s,n); }
-static inline int  vl_istable(VLState *L,int i){ return vlx_istable(L,i); }
-static inline int  vl_isstring(VLState *L,int i){ return vlx_isstring(L,i); }
-static inline int64_t vl_opt_integer(VLState *L,int i,int64_t d){ return vlx_opt_integer(L,i,d); }
-static inline int  vl_opt_boolean(VLState *L,int i,int d){ return vlx_opt_boolean(L,i,d); }
-static inline const char* vl_check_string(VLState *L,int i,size_t*n){ return vlx_check_string(L,i,n); }
-static inline void vl_new_table(VLState *L){ vlx_new_table(L); }
-static inline void vl_set_table_kv(VLState *L,const char*k,const char*v){ vlx_set_table_kv(L,k,v); }
-static inline void vl_set_table_kvi(VLState *L,const char*k,int64_t v){ vlx_set_table_kvi(L,k,v); }
-static inline int  vl_table_foreach_kv_string(VLState *L, int idx,
-                      int (*cb)(const char*, const char*, void*), void *ud){
-  return vlx_table_foreach_kv_string(L, idx, cb, ud);
-}
-static inline void vl_register_module(VLState *L,const char*ns,const struct vl_Reg*funcs){ vlx_register_module(L,ns,funcs); }
-
-/* ================================ Const ================================= */
-
-static const char *E_EINVAL = "EINVAL";
-static const char *E_ENOSYS = "ENOSYS";
-static const char *E_ENOMEM = "ENOMEM";
-static const char *E_EKAFKA = "EKAFKA";
-static const char *E_EAGAIN = "EAGAIN";
-
-/* =============================== Handles ================================ */
-
-#ifdef VL_HAVE_RDKAFKA
-
-typedef enum { H_PRODUCER=1, H_CONSUMER=2 } kh_kind;
-
-typedef struct {
-  kh_kind kind;
-  rd_kafka_t *rk;
-} kh;
-
-#define MAX_KH 1024
-static kh *g_tab[MAX_KH];
-
-static int kh_put(kh *h){
-  for(int i=1;i<MAX_KH;i++){ if(!g_tab[i]){ g_tab[i]=h; return i; } }
-  return 0;
-}
-static kh* kh_get(int id){ return (id>0 && id<MAX_KH)? g_tab[id]:NULL; }
-static void kh_del(int id){ if(id>0 && id<MAX_KH) g_tab[id]=NULL; }
-
-static int conf_cb(const char *k, const char *v, void *ud){
-  rd_kafka_conf_t *conf = (rd_kafka_conf_t*)ud;
-  if(rd_kafka_conf_set(conf, k, v, NULL, 0) != RD_KAFKA_CONF_OK) return -1;
-  return 0;
-}
-static int hdrs_cb(const char *k, const char *v, void *ud){
-  rd_kafka_headers_t *hs = (rd_kafka_headers_t*)ud;
-  if(rd_kafka_header_add(hs, k, -1, v, (size_t)strlen(v)) != RD_KAFKA_RESP_ERR_NO_ERROR) return -1;
-  return 0;
-}
-
-#endif
-
-/* ================================ Helpers =============================== */
-
-static void push_err(VLState *L, const char *e){ vl_push_nil(L); vl_push_string(L, e); }
-
-/* =============================== Producer =============================== */
-
-static int kf_producer(VLState *L){
-#ifndef VL_HAVE_RDKAFKA
-  push_err(L, E_ENOSYS); return 2;
-#else
-  if(!vl_istable(L,1)){ push_err(L,E_EINVAL); return 2; }
-
-  char errstr[512];
-  rd_kafka_conf_t *conf = rd_kafka_conf_new();
-  if(vl_table_foreach_kv_string(L, 1, conf_cb, conf)!=0){
-    rd_kafka_conf_destroy(conf);
-    push_err(L, E_EINVAL); return 2;
-  }
-  rd_kafka_t *rk = rd_kafka_new(RD_KAFKA_PRODUCER, conf, errstr, sizeof(errstr));
-  if(!rk){ push_err(L, E_EKAFKA); return 2; }
-
-  kh *h = (kh*)calloc(1,sizeof(kh)); if(!h){ rd_kafka_destroy(rk); push_err(L,E_ENOMEM); return 2; }
-  h->kind = H_PRODUCER; h->rk = rk;
-  int id = kh_put(h);
-  if(!id){ free(h); rd_kafka_destroy(rk); push_err(L,E_ENOMEM); return 2; }
-  vl_push_integer(L, id);
-  return 1;
-#endif
-}
-
-/* =============================== Consumer =============================== */
-
-static int kf_consumer(VLState *L){
-#ifndef VL_HAVE_RDKAFKA
-  push_err(L, E_ENOSYS); return 2;
-#else
-  if(!vl_istable(L,1) || !vl_istable(L,2)){ push_err(L,E_EINVAL); return 2; }
-
-  char errstr[512];
-  rd_kafka_conf_t *conf = rd_kafka_conf_new();
-  if(vl_table_foreach_kv_string(L, 1, conf_cb, conf)!=0){
-    rd_kafka_conf_destroy(conf);
-    push_err(L, E_EINVAL); return 2;
-  }
-  rd_kafka_t *rk = rd_kafka_new(RD_KAFKA_CONSUMER, conf, errstr, sizeof(errstr));
-  if(!rk){ push_err(L, E_EKAFKA); return 2; }
-
-  /* Assign group handlers minimal: enable consumption via poll */
-  rd_kafka_poll_set_consumer(rk);
-
-  /* Build topic list from table 2: keys ignored, values are topic names */
-  rd_kafka_topic_partition_list_t *subs = rd_kafka_topic_partition_list_new(16);
-  int add_topic_cb(const char *k, const char *v, void *ud){
-    (void)k; rd_kafka_topic_partition_list_add((rd_kafka_topic_partition_list_t*)ud, v, RD_KAFKA_PARTITION_UA);
-    return 0;
-  }
-  if(vl_table_foreach_kv_string(L, 2, add_topic_cb, subs) != 0){
-    rd_kafka_topic_partition_list_destroy(subs);
-    rd_kafka_destroy(rk);
-    push_err(L, E_EINVAL); return 2;
-  }
-  rd_kafka_resp_err_t e = rd_kafka_subscribe(rk, subs);
-  rd_kafka_topic_partition_list_destroy(subs);
-  if(e != RD_KAFKA_RESP_ERR_NO_ERROR){
-    rd_kafka_destroy(rk); push_err(L, E_EKAFKA); return 2;
-  }
-
-  kh *h = (kh*)calloc(1,sizeof(kh)); if(!h){ rd_kafka_destroy(rk); push_err(L,E_ENOMEM); return 2; }
-  h->kind = H_CONSUMER; h->rk = rk;
-  int id = kh_put(h);
-  if(!id){ free(h); rd_kafka_destroy(rk); push_err(L,E_ENOMEM); return 2; }
-  vl_push_integer(L, id);
-  return 1;
-#endif
-}
-
-/* ================================ Produce =============================== */
-
-static int kf_produce(VLState *L){
-#ifndef VL_HAVE_RDKAFKA
-  push_err(L, E_ENOSYS); return 2;
-#else
-  int64_t hid = vlx_opt_integer(L, 1, 0);
-  size_t tlen=0,vlen=0,klen=0;
-  const char *topic = vl_check_string(L, 2, &tlen);
-  const char *val   = vl_check_string(L, 3, &vlen);
-  const char *key   = NULL;
-  int argi = 4;
-  if(vl_isstring(L,argi)){ key = vl_check_string(L, argi++, &klen); }
-
-  rd_kafka_headers_t *hdrs = NULL;
-  if(vl_istable(L,argi)){
-    hdrs = rd_kafka_headers_new(8);
-    if(vl_table_foreach_kv_string(L, argi++, hdrs_cb, hdrs)!=0){
-      rd_kafka_headers_destroy(hdrs);
-      push_err(L, E_EINVAL); return 2;
-    }
-  }
-  int32_t partition = (int32_t)vl_opt_integer(L, argi++, RD_KAFKA_PARTITION_UA);
-  int64_t ts_ms     = vl_opt_integer(L, argi++, 0);
-
-  kh *h = kh_get((int)hid);
-  if(!h || h->kind!=H_PRODUCER){ push_err(L,E_EINVAL); if(hdrs) rd_kafka_headers_destroy(hdrs); return 2; }
-
-  rd_kafka_topic_t *rkt = rd_kafka_topic_new(h->rk, topic, NULL);
-  if(!rkt){ if(hdrs) rd_kafka_headers_destroy(hdrs); push_err(L,E_EKAFKA); return 2; }
-
-  rd_kafka_resp_err_t e = rd_kafka_producev(
-    h->rk,
-    RD_KAFKA_V_RKT(rkt),
-    RD_KAFKA_V_PARTITION(partition),
-    RD_KAFKA_V_MSGFLAGS(RD_KAFKA_MSG_F_COPY),
-    RD_KAFKA_V_VALUE((void*)val, (size_t)vlen),
-    RD_KAFKA_V_KEY((void*)key, key? (size_t)klen:0),
-    RD_KAFKA_V_HEADERS(hdrs),
-    RD_KAFKA_V_TIMESTAMP(ts_ms? ts_ms : 0),
-    RD_KAFKA_V_END);
-
-  rd_kafka_topic_destroy(rkt);
-  if(hdrs) rd_kafka_headers_destroy(hdrs);
-  if(e != RD_KAFKA_RESP_ERR_NO_ERROR){ push_err(L,E_EKAFKA); return 2; }
-
-  vl_push_boolean(L,1);
-  return 1;
-#endif
-}
-
-/* ================================ Poll/Flush ============================= */
-
-static int kf_poll(VLState *L){
-#ifndef VL_HAVE_RDKAFKA
-  push_err(L, E_ENOSYS); return 2;
-#else
-  int64_t hid = vlx_opt_integer(L, 1, 0);
-  int timeout_ms = (int)vl_opt_integer(L, 2, 0);
-  kh *h = kh_get((int)hid);
-  if(!h){ push_err(L,E_EINVAL); return 2; }
-  int n = rd_kafka_poll(h->rk, timeout_ms);
-  vl_push_integer(L, n);
-  return 1;
-#endif
-}
-
-static int kf_flush(VLState *L){
-#ifndef VL_HAVE_RDKAFKA
-  push_err(L, E_ENOSYS); return 2;
-#else
-  int64_t hid = vlx_opt_integer(L, 1, 0);
-  int timeout_ms = (int)vl_opt_integer(L, 2, 5000);
-  kh *h = kh_get((int)hid);
-  if(!h || h->kind!=H_PRODUCER){ push_err(L,E_EINVAL); return 2; }
-  rd_kafka_resp_err_t e = rd_kafka_flush(h->rk, timeout_ms);
-  if(e != RD_KAFKA_RESP_ERR_NO_ERROR){ push_err(L,E_EKAFKA); return 2; }
-  vl_push_boolean(L,1);
-  return 1;
-#endif
-}
-
-/* ================================= Consume =============================== */
-
-static int kf_consume(VLState *L){
-#ifndef VL_HAVE_RDKAFKA
-  push_err(L, E_ENOSYS); return 2;
-#else
-  int64_t hid = vlx_opt_integer(L, 1, 0);
-  int timeout_ms = (int)vl_opt_integer(L, 2, 1000);
-  kh *h = kh_get((int)hid);
-  if(!h || h->kind!=H_CONSUMER){ push_err(L,E_EINVAL); return 2; }
-
-  rd_kafka_message_t *m = rd_kafka_consumer_poll(h->rk, timeout_ms);
-  if(!m){ push_err(L, E_EAGAIN); return 2; }
-
-  if(m->err){
-    rd_kafka_message_destroy(m);
-    push_err(L, E_EKAFKA); return 2;
-  }
-
-  /* topic */
-  vl_push_string(L, rd_kafka_topic_name(m->rkt));
-  /* partition */
-  vl_push_integer(L, (int64_t)m->partition);
-  /* offset */
-  vl_push_integer(L, (int64_t)m->offset);
-  /* key */
-  if(m->key && m->key_len>0) vl_push_lstring(L, (const char*)m->key, (size_t)m->key_len);
-  else vl_push_lstring(L, "", 0);
-  /* value */
-  if(m->payload && m->len>0) vl_push_lstring(L, (const char*)m->payload, (size_t)m->len);
-  else vl_push_lstring(L, "", 0);
-  /* headers */
-  vl_new_table(L);
-  rd_kafka_headers_t *hs=NULL;
-  if(rd_kafka_message_headers(m, &hs) == RD_KAFKA_RESP_ERR_NO_ERROR && hs){
-    size_t cnt = rd_kafka_header_cnt(hs);
-    for(size_t i=0;i<cnt;i++){
-      const char *name; const void *val; size_t sz;
-      if(rd_kafka_header_get_all(hs, i, &name, &val, &sz) == RD_KAFKA_RESP_ERR_NO_ERROR && name){
-        vl_set_table_kv(L, name, (val && sz)? (char*)val : "");
-      }
-    }
-  }
-  rd_kafka_message_destroy(m);
-  return 6;
-#endif
-}
-
-/* ================================= Commit ================================ */
-
-static int kf_commit(VLState *L){
-#ifndef VL_HAVE_RDKAFKA
-  push_err(L, E_ENOSYS); return 2;
-#else
-  int64_t hid = vlx_opt_integer(L, 1, 0);
-  kh *h = kh_get((int)hid);
-  if(!h || h->kind!=H_CONSUMER){ push_err(L,E_EINVAL); return 2; }
-  rd_kafka_resp_err_t e = rd_kafka_commit(h->rk, NULL, 0);
-  if(e != RD_KAFKA_RESP_ERR_NO_ERROR){ push_err(L,E_EKAFKA); return 2; }
-  vl_push_boolean(L,1);
-  return 1;
-#endif
-}
-
-/* ================================= Close ================================= */
-
-static int kf_close(VLState *L){
-#ifndef VL_HAVE_RDKAFKA
-  push_err(L, E_ENOSYS); return 2;
-#else
-  int64_t hid = vlx_opt_integer(L, 1, 0);
-  kh *h = kh_get((int)hid);
-  if(!h){ push_err(L,E_EINVAL); return 2; }
-  if(h->kind == H_CONSUMER){
-    rd_kafka_consumer_close(h->rk);
-  }
-  rd_kafka_destroy(h->rk);
-  kh_del((int)hid);
-  free(h);
-  vl_push_boolean(L,1);
-  return 1;
-#endif
-}
-
-/* ================================= Misc ================================= */
-
-static int kf_version(VLState *L){
-#ifndef VL_HAVE_RDKAFKA
-  vl_push_string(L, "librdkafka (absent)"); return 1;
-#else
-  char buf[128];
-  snprintf(buf,sizeof(buf),"librdkafka %s", rd_kafka_version_str());
-  vl_push_string(L, buf);
-  return 1;
-#endif
-}
-
-/* ================================ Dispatch =============================== */
-
-static const struct vl_Reg funs[] = {
-  {"producer", kf_producer},
-  {"consumer", kf_consumer},
-  {"produce",  kf_produce},
-  {"poll",     kf_poll},
-  {"flush",    kf_flush},
-  {"consume",  kf_consume},
-  {"commit",   kf_commit},
-  {"close",    kf_close},
-  {"version",  kf_version},
-  {NULL, NULL}
-};
-
-int vl_openlib_kafka(VLState *L){
-  vl_register_module(L, "kafka", funs);
-  return 1;
-=======
 #include <errno.h>
 
 #ifndef EINVAL
@@ -751,5 +353,4 @@
   if (h<=0 || h>=VL_KAFKA_MAX) return KF_EINVAL;
   clear_h(&g_k[h]);
   return KF_OK;
->>>>>>> 146a711f
 }